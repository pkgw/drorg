# Main pipeline spec for CI/CD on Azure Pipelines. Demonstrates Cranko.

trigger:
  branches:
    include:
    - master
    - rc

jobs:
- job: Linux
  pool:
    vmImage: ubuntu-16.04

<<<<<<< HEAD
  # Included unconditionally in this simple workflow; secrets will
  # be witheheld in PR builds.
  variables:
  - group: Deployment Credentials
=======
  # Deployment creds included unconditionally in this simple workflow; secrets
  # will be witheheld in PR builds.
  variables:
  - group: Deployment Credentials
  - name: TOOLCHAIN
    value: stable
>>>>>>> 182769c7

  steps:
  - bash: |
      set -ex
      rustup set profile minimal
      rustup component remove --toolchain=$TOOLCHAIN rust-docs || echo "already removed"
      rustup update --no-self-update $TOOLCHAIN
      rustup default $TOOLCHAIN
      # Log versions for posterity:
      rustup -V
      rustc -Vv
      cargo -V
    displayName: Select Rust toolchain

  - bash: |
      d="$(mktemp --tmpdir -d cranko.XXXXXX)"
      cd "$d"
      curl --proto '=https' --tlsv1.2 -sSf https://pkgw.github.io/cranko/fetch-latest.sh | sh
      echo "##vso[task.prependpath]$d"
    displayName: Install latest Cranko

  - bash: |
      cranko release-workflow apply-versions
    displayName: Apply versions

  - bash: |
      cargo build --all
      cargo test --all
    displayName: Build and test

  - bash: |
      git status
      git diff
    displayName: Show cranko release edits

  - ${{ if eq(variables['Build.SourceBranchName'], 'rc') }}:
    - template: azure-deployment.yml<|MERGE_RESOLUTION|>--- conflicted
+++ resolved
@@ -11,19 +11,12 @@
   pool:
     vmImage: ubuntu-16.04
 
-<<<<<<< HEAD
-  # Included unconditionally in this simple workflow; secrets will
-  # be witheheld in PR builds.
-  variables:
-  - group: Deployment Credentials
-=======
   # Deployment creds included unconditionally in this simple workflow; secrets
   # will be witheheld in PR builds.
   variables:
   - group: Deployment Credentials
   - name: TOOLCHAIN
     value: stable
->>>>>>> 182769c7
 
   steps:
   - bash: |
