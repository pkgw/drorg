<<<<<<< HEAD
# drorg 0.1.2 (2020-08-27)
=======
# See GitHub for changelog
>>>>>>> d3c8b08e

Changelogs for this project are curated from the Git history of its main branch.
You can find them by looking at the `release` branch or the project's [GitHub
release history][releases].

[releases]: https://github.com/pkgw/drorg/releases<|MERGE_RESOLUTION|>--- conflicted
+++ resolved
@@ -1,8 +1,4 @@
-<<<<<<< HEAD
-# drorg 0.1.2 (2020-08-27)
-=======
 # See GitHub for changelog
->>>>>>> d3c8b08e
 
 Changelogs for this project are curated from the Git history of its main branch.
 You can find them by looking at the `release` branch or the project's [GitHub
