<<<<<<< HEAD
=======
# rc: micro bump

- No code changes; retrying to shake out bugs in release pipeline.

>>>>>>> f5f416ad
# drorg 0.1.1 (2020-08-27)

- No code changes; transitioning to Cranko for release automation
- Dependency versions updated<|MERGE_RESOLUTION|>--- conflicted
+++ resolved
@@ -1,10 +1,7 @@
-<<<<<<< HEAD
-=======
-# rc: micro bump
+# drorg 0.1.2 (2020-08-27)
 
 - No code changes; retrying to shake out bugs in release pipeline.
 
->>>>>>> f5f416ad
 # drorg 0.1.1 (2020-08-27)
 
 - No code changes; transitioning to Cranko for release automation
